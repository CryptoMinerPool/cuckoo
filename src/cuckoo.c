// Cuckoo Cycle, a memory-hard proof-of-work
// Copyright (c) 2013-2015 John Tromp

#include "cuckoo.h"
#include <stdio.h>
#include <stdlib.h>
#include <unistd.h>
#include <assert.h>

int main(int argc, char **argv) {
  const char *header = "";
  int c, easipct = 50;
  while ((c = getopt (argc, argv, "e:h:")) != -1) {
    switch (c) {
      case 'e':
        easipct = atoi(optarg);
        break;
          case 'h':
        header = optarg;
        break;
    }
  }
  printf("Verifying size %d proof for cuckoo%d(\"%s\") with %d%% edges\n",
               PROOFSIZE, SIZESHIFT, header, easipct);
<<<<<<< HEAD
  assert(scanf("Solution") == 0);
  u64 nonces[PROOFSIZE];
  for (int n = 0; n < PROOFSIZE; n++)
    assert(scanf(" %llx", (u64 *)&nonces[n]) == 1);
=======
  int err = scanf("Solution");
  assert(err == 0);
  nonce_t nonces[PROOFSIZE];
  for (int n = 0; n < PROOFSIZE; n++) {
    int nscan = scanf(" %lx", (long *)&nonces[n]);
    assert(nscan == 1);
  }
>>>>>>> 167a7728
  u64 easiness = easipct * SIZE / 100;
  int ok = verify(nonces, header, easiness);
  if (!ok) {
    printf("FAILED\n");
    exit(1);
  }
  printf("Verified with cyclehash ");
  unsigned char cyclehash[32];
  SHA256((unsigned char *)nonces, sizeof(nonces), cyclehash);
  for (int i=0; i<32; i++)
    printf("%02x", cyclehash[i]);
  printf("\n");
  return 0;
}<|MERGE_RESOLUTION|>--- conflicted
+++ resolved
@@ -22,20 +22,13 @@
   }
   printf("Verifying size %d proof for cuckoo%d(\"%s\") with %d%% edges\n",
                PROOFSIZE, SIZESHIFT, header, easipct);
-<<<<<<< HEAD
-  assert(scanf("Solution") == 0);
-  u64 nonces[PROOFSIZE];
-  for (int n = 0; n < PROOFSIZE; n++)
-    assert(scanf(" %llx", (u64 *)&nonces[n]) == 1);
-=======
   int err = scanf("Solution");
   assert(err == 0);
-  nonce_t nonces[PROOFSIZE];
+  u64 nonces[PROOFSIZE];
   for (int n = 0; n < PROOFSIZE; n++) {
     int nscan = scanf(" %lx", (long *)&nonces[n]);
     assert(nscan == 1);
   }
->>>>>>> 167a7728
   u64 easiness = easipct * SIZE / 100;
   int ok = verify(nonces, header, easiness);
   if (!ok) {
